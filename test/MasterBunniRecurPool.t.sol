// SPDX-License-Identifier: AGPL-3.0
pragma solidity ^0.8.4;

import "forge-std/Test.sol";

import {MulticallerEtcher} from "multicaller/MulticallerEtcher.sol";

import "../src/MasterBunni.sol";
import {ERC20Mock} from "./mocks/ERC20Mock.sol";
import {ERC20ReferrerMock} from "./mocks/ERC20ReferrerMock.sol";

contract MasterBunniRecurPoolTest is Test {
    using FixedPointMathLib for *;

    uint256 internal constant PRECISION = 1e36;
    uint256 internal constant REWARD_RATE_PRECISION = 1e6;
    address internal constant RECIPIENT = address(0xB0B);
    uint256 internal constant MAX_REL_ERROR = 1e12;

    IMasterBunni masterBunni;

    function setUp() public {
        vm.warp(1e9);
        masterBunni = new MasterBunni();
        MulticallerEtcher.multicallerWithSender();
        MulticallerEtcher.multicallerWithSigner();
    }

    /// -----------------------------------------------------------------------
    /// Basic tests
    /// -----------------------------------------------------------------------

    function test_recurPool_incentivize_single(uint256 incentiveAmount) public {
        vm.assume(incentiveAmount > 0 && incentiveAmount <= 1e36);

        RecurPoolKey memory key = _createRecurIncentive(incentiveAmount, 7 days);
        RecurPoolId id = key.toId();
        ERC20Mock incentiveToken = ERC20Mock(address(key.rewardToken));

        // check incentive deposit
        assertEq(incentiveToken.balanceOf(address(this)), 0);
        assertEq(incentiveToken.balanceOf(address(masterBunni)), incentiveAmount);

        // check reward rate
        (,, uint256 rewardRate,,,) = masterBunni.recurPoolStates(id);
        assertEq(rewardRate, incentiveAmount.mulDiv(REWARD_RATE_PRECISION, key.duration), "Incorrect reward rate");
    }

    function test_recurPool_incentivize_afterPeriodEnd_noZeroStakePeriod(uint256 incentiveAmount) public {
        vm.assume(incentiveAmount > 0 && incentiveAmount <= 1e36);

        // create incentive
        RecurPoolKey memory key = _createRecurIncentive(incentiveAmount, 7 days);
        RecurPoolId id = key.toId();
        ERC20Mock incentiveToken = ERC20Mock(address(key.rewardToken));
        ERC20ReferrerMock stakeToken = ERC20ReferrerMock(address(key.stakeToken));

        stakeToken.mint(address(this), 1000 ether, 0);

        // lock stake token
        RecurPoolKey[] memory keys = new RecurPoolKey[](1);
        keys[0] = key;
        stakeToken.lock(
            masterBunni, abi.encode(IMasterBunni.LockCallbackData({recurKeys: keys, rushKeys: new RushPoolKey[](0)}))
        );

        // wait until the end of the program
        skip(10 days);

        // add incentive again
        incentiveToken.mint(address(this), incentiveAmount);
        IMasterBunni.RecurIncentiveParams[] memory params = new IMasterBunni.RecurIncentiveParams[](1);
        params[0] = IMasterBunni.RecurIncentiveParams({key: key, incentiveAmount: incentiveAmount});
        masterBunni.incentivizeRecurPool(params, address(incentiveToken));

        // check incentive deposit
        assertEq(incentiveToken.balanceOf(address(this)), 0);
        assertEq(incentiveToken.balanceOf(address(masterBunni)), incentiveAmount * 2);

        // check reward rate
        (,, uint256 rewardRate,,,) = masterBunni.recurPoolStates(id);
        assertEq(rewardRate, incentiveAmount.mulDiv(REWARD_RATE_PRECISION, key.duration), "Incorrect reward rate");
    }

    function test_recurPool_incentivize_afterPeriodEnd_hasZeroStakePeriod(uint256 incentiveAmount) public {
        vm.assume(incentiveAmount > 1e6 && incentiveAmount <= 1e36);

        // create incentive
        RecurPoolKey memory key = _createRecurIncentive(incentiveAmount, 7 days);
        RecurPoolId id = key.toId();
        ERC20Mock incentiveToken = ERC20Mock(address(key.rewardToken));
        ERC20ReferrerMock stakeToken = ERC20ReferrerMock(address(key.stakeToken));

        // let 2 days pass with no stake
        skip(2 days);

        // stake
        stakeToken.mint(address(this), 1000 ether, 0);
        RecurPoolKey[] memory keys = new RecurPoolKey[](1);
        keys[0] = key;
        stakeToken.lock(
            masterBunni, abi.encode(IMasterBunni.LockCallbackData({recurKeys: keys, rushKeys: new RushPoolKey[](0)}))
        );

        // let 2 days pass
        skip(2 days);

        // add more incentives
        incentiveToken.mint(address(this), incentiveAmount);
        IMasterBunni.RecurIncentiveParams[] memory params = new IMasterBunni.RecurIncentiveParams[](1);
        params[0] = IMasterBunni.RecurIncentiveParams({key: key, incentiveAmount: incentiveAmount});
        masterBunni.incentivizeRecurPool(params, address(incentiveToken));

        // unstake
        masterBunni.exitRecurPool(keys);

        // wait for 1 day
        skip(1 days);

        // stake again
        masterBunni.joinRecurPool(keys);

        // wait for 1 day
        skip(1 days);

        // unstake
        masterBunni.exitRecurPool(keys);

        // wait for 2 days
        // the reward duration is now over
        skip(2 days);

        // add incentives
        incentiveToken.mint(address(this), incentiveAmount);
        masterBunni.incentivizeRecurPool(params, address(incentiveToken));

        // check reward rate
        // expect zero stake period rewards:
        // days [0, 2): incentiveAmount * 2 / 7
        // days [4, 5): (incentiveAmount * 3 / 7 + incentiveAmount) * 1 / 3
        // days [6, 7): (incentiveAmount * 3 / 7 + incentiveAmount) * 1 / 3
        uint256 expectedIncentiveAmount = incentiveAmount + incentiveAmount * 2 / 7
            + (incentiveAmount * 3 / 7 + incentiveAmount) * 1 / 3 + (incentiveAmount * 3 / 7 + incentiveAmount) * 1 / 3;
        (,, uint256 rewardRate,,,) = masterBunni.recurPoolStates(id);
        assertApproxEqAbs(
            rewardRate, expectedIncentiveAmount.mulDiv(REWARD_RATE_PRECISION, key.duration), 10, "Incorrect reward rate"
        );
        assertLe(
            rewardRate,
            expectedIncentiveAmount.mulDiv(REWARD_RATE_PRECISION, key.duration),
            "Reward rate exceeds expected"
        );
    }

    function test_recurPool_join_single(
        uint256 incentiveAmount,
        uint256 stakeAmount,
        uint256 duration,
        uint256 stakeTime
    ) public {
        _assumeValidFuzzParams(incentiveAmount, stakeAmount, duration, stakeTime);

        RecurPoolKey memory key = _createRecurIncentive(incentiveAmount, duration);
        ERC20ReferrerMock stakeToken = ERC20ReferrerMock(address(key.stakeToken));

        stakeToken.mint(address(this), stakeAmount, 0);

        // lock stake token
        stakeToken.lock(
            masterBunni,
            abi.encode(
                IMasterBunni.LockCallbackData({recurKeys: new RecurPoolKey[](0), rushKeys: new RushPoolKey[](0)})
            )
        );

        // join pool
        RecurPoolKey[] memory keys = new RecurPoolKey[](1);
        keys[0] = key;
        masterBunni.joinRecurPool(keys);

        // check updated values
        assertEq(stakeToken.balanceOf(address(this)), stakeAmount);
        assertEq(stakeToken.balanceOf(address(masterBunni)), 0);
        assertEq(masterBunni.userPoolCounts(address(this), stakeToken), 1);
        assertEq(masterBunni.recurPoolStakeBalanceOf(key.toId(), address(this)), stakeAmount);

        // wait some time
        skip(stakeTime);

        // check claimable amount
        uint256 claimableAmount = masterBunni.getRecurPoolClaimableReward(key, address(this));
        uint256 expectedClaimableAmount =
            _expectedRecurReward(incentiveAmount, stakeTime, duration, stakeAmount, stakeAmount);
        if (expectedClaimableAmount - claimableAmount > 1) {
            assertApproxEqRel(claimableAmount, expectedClaimableAmount, MAX_REL_ERROR, "Incorrect claimable amount");
        }

        // claim reward
        IMasterBunni.RecurClaimParams[] memory params = new IMasterBunni.RecurClaimParams[](1);
        params[0].incentiveToken = key.rewardToken;
        params[0].keys = new RecurPoolKey[](1);
        params[0].keys[0] = key;
        masterBunni.claimRecurPool(params, RECIPIENT);

        // check claimed amount
        assertEq(ERC20(key.rewardToken).balanceOf(RECIPIENT), claimableAmount, "Incorrect reward claimed");
    }

    function test_recurPool_exit_single(
        uint256 incentiveAmount,
        uint256 stakeAmount,
        uint256 duration,
        uint256 stakeTime
    ) public {
        _assumeValidFuzzParams(incentiveAmount, stakeAmount, duration, stakeTime);

        RecurPoolKey memory key = _createRecurIncentive(incentiveAmount, duration);
        ERC20ReferrerMock stakeToken = ERC20ReferrerMock(address(key.stakeToken));
        ERC20Mock incentiveToken = ERC20Mock(address(key.rewardToken));
        RecurPoolId id = key.toId();

        stakeToken.mint(address(this), stakeAmount, 0);

        // lock stake token to join the pool
        RecurPoolKey[] memory keys = new RecurPoolKey[](1);
        keys[0] = key;
        stakeToken.lock(
            masterBunni, abi.encode(IMasterBunni.LockCallbackData({recurKeys: keys, rushKeys: new RushPoolKey[](0)}))
        );

        // wait some time
        skip(stakeTime);

        // exit the pool
        masterBunni.exitRecurPool(keys);

        // check state
        assertEq(stakeToken.balanceOf(address(this)), stakeAmount);
        assertEq(stakeToken.balanceOf(address(masterBunni)), 0);
        assertEq(masterBunni.userPoolCounts(address(this), stakeToken), 0);
        assertEq(masterBunni.recurPoolStakeBalanceOf(id, address(this)), 0);

        // check claimable amount
        uint256 claimableAmount = masterBunni.getRecurPoolClaimableReward(key, address(this));
        uint256 expectedClaimableAmount =
            _expectedRecurReward(incentiveAmount, stakeTime, duration, stakeAmount, stakeAmount);
        if (expectedClaimableAmount - claimableAmount > 1) {
            assertApproxEqRel(claimableAmount, expectedClaimableAmount, MAX_REL_ERROR, "Incorrect claimable amount");
        }

        // claim reward
        IMasterBunni.RecurClaimParams[] memory params = new IMasterBunni.RecurClaimParams[](1);
        params[0].incentiveToken = address(incentiveToken);
        params[0].keys = keys;
        masterBunni.claimRecurPool(params, RECIPIENT);

        // check claimed amount
        assertEq(incentiveToken.balanceOf(RECIPIENT), claimableAmount, "Incorrect reward claimed");

        // unlock stake token
        IERC20Lockable[] memory stakeTokens = new IERC20Lockable[](1);
        stakeTokens[0] = stakeToken;
        masterBunni.unlock(stakeTokens);

        // check unlocked
        assertFalse(stakeToken.isLocked(address(this)));
    }

    function test_recurPool_multipleStakers_differentStakeTimes() public {
        uint256 incentiveAmount = 1000 ether;
        uint256 duration = 10 days;

        RecurPoolKey memory key = _createRecurIncentive(incentiveAmount, duration);
        ERC20ReferrerMock stakeToken = ERC20ReferrerMock(address(key.stakeToken));
        ERC20Mock incentiveToken = ERC20Mock(address(key.rewardToken));

        address staker1 = address(0x1);
        address staker2 = address(0x2);
        address staker3 = address(0x3);

        // Mint stake tokens
        stakeToken.mint(staker1, 400 ether, 0);
        stakeToken.mint(staker2, 300 ether, 0);
        stakeToken.mint(staker3, 300 ether, 0);

        // Staker 1 stakes at the beginning
        vm.startPrank(staker1);
        RecurPoolKey[] memory keys = new RecurPoolKey[](1);
        keys[0] = key;
        stakeToken.lock(
            masterBunni, abi.encode(IMasterBunni.LockCallbackData({recurKeys: keys, rushKeys: new RushPoolKey[](0)}))
        );
        vm.stopPrank();

        skip(2 days);

        // Staker 2 stakes after 2 days
        vm.startPrank(staker2);
        stakeToken.lock(
            masterBunni, abi.encode(IMasterBunni.LockCallbackData({recurKeys: keys, rushKeys: new RushPoolKey[](0)}))
        );
        vm.stopPrank();

        skip(3 days);

        // Staker 3 stakes after 5 days
        vm.startPrank(staker3);
        stakeToken.lock(
            masterBunni, abi.encode(IMasterBunni.LockCallbackData({recurKeys: keys, rushKeys: new RushPoolKey[](0)}))
        );
        vm.stopPrank();

        skip(5 days); // End of program

        // Claim rewards for all stakers
        IMasterBunni.RecurClaimParams[] memory params = new IMasterBunni.RecurClaimParams[](1);
        params[0].incentiveToken = address(incentiveToken);
        params[0].keys = keys;

        vm.prank(staker1);
        masterBunni.claimRecurPool(params, staker1);

        vm.prank(staker2);
        masterBunni.claimRecurPool(params, staker2);

        vm.prank(staker3);
        masterBunni.claimRecurPool(params, staker3);

        // Check rewards
        uint256 reward1 = incentiveToken.balanceOf(staker1);
        uint256 reward2 = incentiveToken.balanceOf(staker2);
        uint256 reward3 = incentiveToken.balanceOf(staker3);

        assertApproxEqRel(
            reward1,
            _expectedRecurReward(incentiveAmount, 2 days, duration, 400 ether, 400 ether)
                + _expectedRecurReward(incentiveAmount, 3 days, duration, 400 ether, 700 ether)
                + _expectedRecurReward(incentiveAmount, 5 days, duration, 400 ether, 1000 ether),
            MAX_REL_ERROR,
            "Staker 1 reward incorrect"
        );
        assertApproxEqRel(
            reward2,
            _expectedRecurReward(incentiveAmount, 3 days, duration, 300 ether, 700 ether)
                + _expectedRecurReward(incentiveAmount, 5 days, duration, 300 ether, 1000 ether),
            MAX_REL_ERROR,
            "Staker 2 reward incorrect"
        );
        assertApproxEqRel(
            reward3,
            _expectedRecurReward(incentiveAmount, 5 days, duration, 300 ether, 1000 ether),
            MAX_REL_ERROR,
            "Staker 3 reward incorrect"
        );

        // Check total rewards don't exceed incentive amount
        assertLe(reward1 + reward2 + reward3, incentiveAmount, "Total rewards exceed incentive amount");
    }

    function test_recurPool_multipleStakers_unstakeAndRestake() public {
        uint256 incentiveAmount = 1000 ether;
        uint256 duration = 10 days;

        RecurPoolKey memory key = _createRecurIncentive(incentiveAmount, duration);
        ERC20ReferrerMock stakeToken = ERC20ReferrerMock(address(key.stakeToken));
        ERC20Mock incentiveToken = ERC20Mock(address(key.rewardToken));

        address staker1 = address(0x1);
        address staker2 = address(0x2);

        // Mint stake tokens
        stakeToken.mint(staker1, 500 ether, 0);
        stakeToken.mint(staker2, 500 ether, 0);

        // Both stakers stake at the beginning
        RecurPoolKey[] memory keys = new RecurPoolKey[](1);
        keys[0] = key;

        vm.prank(staker1);
        stakeToken.lock(
            masterBunni, abi.encode(IMasterBunni.LockCallbackData({recurKeys: keys, rushKeys: new RushPoolKey[](0)}))
        );

        vm.prank(staker2);
        stakeToken.lock(
            masterBunni, abi.encode(IMasterBunni.LockCallbackData({recurKeys: keys, rushKeys: new RushPoolKey[](0)}))
        );

        skip(3 days);

        // Staker 1 exits after 3 days
        vm.prank(staker1);
        masterBunni.exitRecurPool(keys);

        skip(2 days);

        // Staker 1 re-stakes after 2 more days (5 days total)
        vm.prank(staker1);
        masterBunni.joinRecurPool(keys);

        skip(5 days); // End of program

        // Claim rewards for both stakers
        IMasterBunni.RecurClaimParams[] memory params = new IMasterBunni.RecurClaimParams[](1);
        params[0].incentiveToken = address(incentiveToken);
        params[0].keys = keys;

        vm.prank(staker1);
        masterBunni.claimRecurPool(params, staker1);

        vm.prank(staker2);
        masterBunni.claimRecurPool(params, staker2);

        // Check rewards
        uint256 reward1 = incentiveToken.balanceOf(staker1);
        uint256 reward2 = incentiveToken.balanceOf(staker2);

        uint256 expectedReward1 = _expectedRecurReward(incentiveAmount, 3 days, duration, 500 ether, 1000 ether)
            + _expectedRecurReward(incentiveAmount, 5 days, duration, 500 ether, 1000 ether);
        uint256 expectedReward2 = _expectedRecurReward(incentiveAmount, 3 days, duration, 500 ether, 1000 ether)
            + _expectedRecurReward(incentiveAmount, 2 days, duration, 500 ether, 500 ether)
            + _expectedRecurReward(incentiveAmount, 5 days, duration, 500 ether, 1000 ether);

        assertApproxEqRel(reward1, expectedReward1, MAX_REL_ERROR, "Staker 1 reward incorrect");
        assertApproxEqRel(reward2, expectedReward2, MAX_REL_ERROR, "Staker 2 reward incorrect");

        // Check total rewards don't exceed incentive amount
        assertLe(reward1 + reward2, incentiveAmount, "Total rewards exceed incentive amount");
    }

    function test_recurPool_multipleOperations() public {
        uint256 incentiveAmount = 1000 ether;
        uint256 duration = 10 days;

        RecurPoolKey memory key = _createRecurIncentive(incentiveAmount, duration);
        ERC20ReferrerMock stakeToken = ERC20ReferrerMock(address(key.stakeToken));
        ERC20Mock incentiveToken = ERC20Mock(address(key.rewardToken));
        RecurPoolId id = key.toId();

        address staker1 = address(0x1234);
        address staker2 = address(0x5678);
        uint256 stakeAmount = 100 ether;

        // Mint stake tokens for both stakers
        stakeToken.mint(staker1, stakeAmount, 0);
        stakeToken.mint(staker2, stakeAmount, 0);

        vm.startPrank(staker1);
        stakeToken.lock(
            masterBunni,
            abi.encode(
                IMasterBunni.LockCallbackData({recurKeys: new RecurPoolKey[](1), rushKeys: new RushPoolKey[](0)})
            )
        );
        vm.stopPrank();

        vm.startPrank(staker2);
        stakeToken.lock(
            masterBunni,
            abi.encode(
                IMasterBunni.LockCallbackData({recurKeys: new RecurPoolKey[](1), rushKeys: new RushPoolKey[](0)})
            )
        );
        vm.stopPrank();

        RecurPoolKey[] memory keys = new RecurPoolKey[](1);
        keys[0] = key;

        // Both stakers join the pool
        vm.prank(staker1);
        masterBunni.joinRecurPool(keys);

        vm.prank(staker2);
        masterBunni.joinRecurPool(keys);

        skip(5 days);

        // Staker1 exits from the pool
        vm.prank(staker1);
        masterBunni.exitRecurPool(keys);

        skip(5 days); // End of program

        // Both stakers claim rewards
        IMasterBunni.RecurClaimParams[] memory claimParams = new IMasterBunni.RecurClaimParams[](1);
        claimParams[0].incentiveToken = address(incentiveToken);
        claimParams[0].keys = keys;

        vm.prank(staker1);
        masterBunni.claimRecurPool(claimParams, staker1);

        vm.prank(staker2);
        masterBunni.claimRecurPool(claimParams, staker2);

        // Staker2 exits from the pool
        vm.prank(staker2);
        masterBunni.exitRecurPool(keys);

        // Unlock stake tokens for both stakers
        IERC20Lockable[] memory stakeTokens = new IERC20Lockable[](1);
        stakeTokens[0] = stakeToken;

        vm.prank(staker1);
        masterBunni.unlock(stakeTokens);

        vm.prank(staker2);
        masterBunni.unlock(stakeTokens);

        // Verify final states
        assertEq(masterBunni.recurPoolStakeBalanceOf(id, staker1), 0, "Staker1 balance should be zero");
        assertEq(masterBunni.recurPoolStakeBalanceOf(id, staker2), 0, "Staker2 balance should be zero");

        assertEq(masterBunni.userPoolCounts(staker1, stakeToken), 0, "Staker1 pool count should be zero");
        assertEq(masterBunni.userPoolCounts(staker2, stakeToken), 0, "Staker2 pool count should be zero");

        assertFalse(stakeToken.isLocked(staker1), "Staker1 stake token should be unlocked");
        assertFalse(stakeToken.isLocked(staker2), "Staker2 stake token should be unlocked");

        uint256 reward1 = incentiveToken.balanceOf(staker1);
        uint256 reward2 = incentiveToken.balanceOf(staker2);

        uint256 expectedReward1 = _expectedRecurReward(incentiveAmount, 5 days, duration, stakeAmount, 2 * stakeAmount);
        uint256 expectedReward2 = _expectedRecurReward(incentiveAmount, 5 days, duration, stakeAmount, 2 * stakeAmount)
            + _expectedRecurReward(incentiveAmount, 5 days, duration, stakeAmount, stakeAmount);

        assertApproxEqRel(reward1, expectedReward1, MAX_REL_ERROR, "Staker1 reward incorrect");
        assertApproxEqRel(reward2, expectedReward2, MAX_REL_ERROR, "Staker2 reward incorrect");

        // Check total rewards don't exceed incentive amount
        assertLe(reward1 + reward2, incentiveAmount, "Total rewards exceed incentive amount");
    }

    /// -----------------------------------------------------------------------
    /// Edge case tests
    /// -----------------------------------------------------------------------

    function test_recurPool_incentivize_ZeroAmount() public {
        ERC20ReferrerMock stakeToken = new ERC20ReferrerMock();
        ERC20Mock incentiveToken = new ERC20Mock();

        RecurPoolKey memory key =
            RecurPoolKey({stakeToken: stakeToken, rewardToken: address(incentiveToken), duration: 7 days});

        IMasterBunni.RecurIncentiveParams[] memory params = new IMasterBunni.RecurIncentiveParams[](1);
        params[0] = IMasterBunni.RecurIncentiveParams({key: key, incentiveAmount: 0});

        uint256 depositedAmount = masterBunni.incentivizeRecurPool(params, address(incentiveToken));
        assertEq(depositedAmount, 0, "Should not deposit zero amount");
    }

    function test_recurPool_incentivize_ExistingRewards() public {
        uint256 initialIncentive = 1000 ether;
        uint256 additionalIncentive = 500 ether;
        uint256 duration = 6 days;

        RecurPoolKey memory key = _createRecurIncentive(initialIncentive, duration);
        RecurPoolId id = key.toId();
        ERC20Mock incentiveToken = ERC20Mock(address(key.rewardToken));

        skip(3 days);

        IMasterBunni.RecurIncentiveParams[] memory params = new IMasterBunni.RecurIncentiveParams[](1);
        params[0] = IMasterBunni.RecurIncentiveParams({key: key, incentiveAmount: additionalIncentive});

        incentiveToken.mint(address(this), additionalIncentive);
        incentiveToken.approve(address(masterBunni), additionalIncentive);

        masterBunni.incentivizeRecurPool(params, address(incentiveToken));

        (,, uint256 rewardRate,,,) = masterBunni.recurPoolStates(id);
        uint256 remainingDuration = 3 days;
        uint256 expectedRewardRate =
            (initialIncentive / 2 + additionalIncentive).mulDiv(REWARD_RATE_PRECISION, remainingDuration);
        assertApproxEqRel(
            rewardRate, expectedRewardRate, MAX_REL_ERROR, "Incorrect reward rate after additional incentive"
        );
    }

<<<<<<< HEAD
    function test_recurPool_incentivize_IncentiveTokenMismatch() public {
        // create incentive key
        ERC20ReferrerMock stakeToken = new ERC20ReferrerMock();
        ERC20Mock incentiveToken = new ERC20Mock();
        ERC20Mock incentiveToken2 = new ERC20Mock();
        RecurPoolKey memory key =
            RecurPoolKey({stakeToken: stakeToken, rewardToken: address(incentiveToken), duration: 7 days});

        // mint and approve incentive tokens
        incentiveToken.mint(address(this), 1000 ether);
        incentiveToken.approve(address(masterBunni), 1000 ether);
        incentiveToken2.mint(address(this), 1000 ether);
        incentiveToken2.approve(address(masterBunni), 1000 ether);

        // try incentivizing key with different incentive token
        vm.record();
        IMasterBunni.RecurIncentiveParams[] memory params = new IMasterBunni.RecurIncentiveParams[](1);
        params[0] = IMasterBunni.RecurIncentiveParams({key: key, incentiveAmount: 1000 ether});
        masterBunni.incentivizeRecurPool(params, address(incentiveToken2));
        (, bytes32[] memory writeSlots) = vm.accesses(address(masterBunni));
        assertEq(writeSlots.length, 0, "Should not update state");
        assertEq(incentiveToken.balanceOf(address(this)), 1000 ether, "Should not incentivize");
        assertEq(incentiveToken2.balanceOf(address(this)), 1000 ether, "Should not incentivize");
=======
    function test_recurPool_incentivize_NonExistentIncentiveToken() public {
        // create key with non-existent incentive token
        ERC20ReferrerMock stakeToken = new ERC20ReferrerMock();
        RecurPoolKey memory key = RecurPoolKey({stakeToken: stakeToken, rewardToken: address(0x69), duration: 7 days});

        // incentivize pool call should revert
        IMasterBunni.RecurIncentiveParams[] memory params = new IMasterBunni.RecurIncentiveParams[](1);
        params[0] = IMasterBunni.RecurIncentiveParams({key: key, incentiveAmount: 1000 ether});
        vm.expectRevert(0x7939f424); // `TransferFromFailed()`.
        masterBunni.incentivizeRecurPool(params, address(0x69));
>>>>>>> adf7f42e
    }

    function test_recurPool_join_ZeroBalance() public {
        RecurPoolKey memory key = _createRecurIncentive(1000 ether, 7 days);
        RecurPoolId id = key.toId();

        RecurPoolKey[] memory keys = new RecurPoolKey[](1);
        keys[0] = key;

        masterBunni.joinRecurPool(keys);

        assertEq(masterBunni.recurPoolStakeBalanceOf(id, address(this)), 0, "Should not join with zero balance");
    }

    function test_recurPool_join_UserPoolCount() public {
        RecurPoolKey memory key = _createRecurIncentive(1000 ether, 7 days);
        ERC20ReferrerMock stakeToken = ERC20ReferrerMock(address(key.stakeToken));

        // mint stake tokens
        stakeToken.mint(address(this), 1000 ether, 0);

        // lock stake token
        stakeToken.lock(
            masterBunni,
            abi.encode(
                IMasterBunni.LockCallbackData({recurKeys: new RecurPoolKey[](0), rushKeys: new RushPoolKey[](0)})
            )
        );

        // join pool
        RecurPoolKey[] memory keys = new RecurPoolKey[](1);
        keys[0] = key;
        masterBunni.joinRecurPool(keys);

        assertEq(masterBunni.userPoolCounts(address(this), stakeToken), 1, "Should have 1 user pool count");

        // mint more stake tokens
        stakeToken.mint(address(this), 1000 ether, 0);

        // join pool again
        masterBunni.joinRecurPool(keys);

        assertEq(masterBunni.userPoolCounts(address(this), stakeToken), 1, "Should still have 1 user pool count");
    }

    function test_recurPool_exit_NotStaked() public {
        RecurPoolKey memory key = _createRecurIncentive(1000 ether, 7 days);

        RecurPoolKey[] memory keys = new RecurPoolKey[](1);
        keys[0] = key;

        // No revert expected, but no state change should occur
        vm.record();
        masterBunni.exitRecurPool(keys);
        (, bytes32[] memory writeSlots) = vm.accesses(address(masterBunni));
        assertEq(writeSlots.length, 0, "Should not update state");
    }

    function test_recurPool_claim_NoReward() public {
        RecurPoolKey memory key = _createRecurIncentive(1000 ether, 7 days);
        ERC20ReferrerMock stakeToken = ERC20ReferrerMock(address(key.stakeToken));
        ERC20Mock incentiveToken = ERC20Mock(address(key.rewardToken));

        stakeToken.mint(address(this), 500 ether, 0);

        RecurPoolKey[] memory keys = new RecurPoolKey[](1);
        keys[0] = key;

        stakeToken.lock(
            masterBunni, abi.encode(IMasterBunni.LockCallbackData({recurKeys: keys, rushKeys: new RushPoolKey[](0)}))
        );

        masterBunni.joinRecurPool(keys);

        IMasterBunni.RecurClaimParams[] memory params = new IMasterBunni.RecurClaimParams[](1);
        params[0].incentiveToken = address(incentiveToken);
        params[0].keys = keys;

        masterBunni.claimRecurPool(params, RECIPIENT);

        assertEq(incentiveToken.balanceOf(RECIPIENT), 0, "Should not claim any reward immediately after staking");
    }

    function test_unlock_StillStaked() public {
        RecurPoolKey memory key = _createRecurIncentive(1000 ether, 7 days);
        ERC20ReferrerMock stakeToken = ERC20ReferrerMock(address(key.stakeToken));

        stakeToken.mint(address(this), 500 ether, 0);

        RecurPoolKey[] memory keys = new RecurPoolKey[](1);
        keys[0] = key;

        stakeToken.lock(
            masterBunni, abi.encode(IMasterBunni.LockCallbackData({recurKeys: keys, rushKeys: new RushPoolKey[](0)}))
        );

        masterBunni.joinRecurPool(keys);

        IERC20Lockable[] memory stakeTokens = new IERC20Lockable[](1);
        stakeTokens[0] = stakeToken;

        masterBunni.unlock(stakeTokens);

        assertTrue(stakeToken.isLocked(address(this)), "Should not unlock while still staked");
    }

    /// -----------------------------------------------------------------------
    /// Internal utilities
    /// -----------------------------------------------------------------------

    function _assumeValidFuzzParams(uint256 incentiveAmount, uint256 stakeAmount, uint256 duration, uint256 stakeTime)
        internal
        pure
    {
        vm.assume(
            incentiveAmount >= 1e6 && incentiveAmount <= 1e36 && stakeAmount > 0 && stakeAmount <= 1e36 && duration > 0
                && duration < 365 days && stakeTime > 0 && stakeTime <= duration
        );
    }

    function _createRecurIncentive(uint256 incentiveAmount, uint256 duration)
        internal
        returns (RecurPoolKey memory key)
    {
        ERC20ReferrerMock stakeToken = new ERC20ReferrerMock();

        // mint incentive token
        ERC20Mock incentiveToken = new ERC20Mock();
        incentiveToken.mint(address(this), incentiveAmount);

        // approve incentive token to MasterBunni
        incentiveToken.approve(address(masterBunni), type(uint256).max);

        // deposit incentive
        key = RecurPoolKey({stakeToken: stakeToken, rewardToken: address(incentiveToken), duration: duration});
        IMasterBunni.RecurIncentiveParams[] memory params = new IMasterBunni.RecurIncentiveParams[](1);
        params[0] = IMasterBunni.RecurIncentiveParams({key: key, incentiveAmount: incentiveAmount});
        masterBunni.incentivizeRecurPool(params, address(incentiveToken));
    }

    function _expectedRecurReward(
        uint256 incentiveAmount,
        uint256 stakeTime,
        uint256 duration,
        uint256 stakeAmount,
        uint256 totalSupply
    ) internal pure returns (uint256) {
        return incentiveAmount.mulDiv(stakeTime, duration).mulDiv(stakeAmount, totalSupply);
    }
}<|MERGE_RESOLUTION|>--- conflicted
+++ resolved
@@ -576,7 +576,6 @@
         );
     }
 
-<<<<<<< HEAD
     function test_recurPool_incentivize_IncentiveTokenMismatch() public {
         // create incentive key
         ERC20ReferrerMock stakeToken = new ERC20ReferrerMock();
@@ -600,7 +599,8 @@
         assertEq(writeSlots.length, 0, "Should not update state");
         assertEq(incentiveToken.balanceOf(address(this)), 1000 ether, "Should not incentivize");
         assertEq(incentiveToken2.balanceOf(address(this)), 1000 ether, "Should not incentivize");
-=======
+    }
+
     function test_recurPool_incentivize_NonExistentIncentiveToken() public {
         // create key with non-existent incentive token
         ERC20ReferrerMock stakeToken = new ERC20ReferrerMock();
@@ -611,7 +611,6 @@
         params[0] = IMasterBunni.RecurIncentiveParams({key: key, incentiveAmount: 1000 ether});
         vm.expectRevert(0x7939f424); // `TransferFromFailed()`.
         masterBunni.incentivizeRecurPool(params, address(0x69));
->>>>>>> adf7f42e
     }
 
     function test_recurPool_join_ZeroBalance() public {
